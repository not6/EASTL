--- conflicted
+++ resolved
@@ -89,13 +89,8 @@
 ///////////////////////////////////////////////////////////////////////////////
 
 #ifndef EASTL_VERSION
-<<<<<<< HEAD
 	#define EASTL_VERSION   "3.07.01"
 	#define EASTL_VERSION_N  30701
-=======
-	#define EASTL_VERSION   "3.07.02"
-	#define EASTL_VERSION_N  30702
->>>>>>> 934bf606
 #endif
 
 
